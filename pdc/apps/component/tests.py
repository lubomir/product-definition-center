--- conflicted
+++ resolved
@@ -1805,569 +1805,4 @@
         self.assertNumChanges([1])
 
         response = self.client.get(url, format='json')
-<<<<<<< HEAD
-        self.assertEqual(response.status_code, status.HTTP_404_NOT_FOUND)
-
-
-class GlobalComponentContactInfoRESTTestCase(TestCaseWithChangeSetMixin, APITestCase):
-    fixtures = [
-        "pdc/apps/component/fixtures/tests/global_component.json",
-        "pdc/apps/contact/fixtures/tests/contact_role.json",
-        "pdc/apps/contact/fixtures/tests/maillist.json",
-        "pdc/apps/contact/fixtures/tests/person.json",
-        "pdc/apps/component/fixtures/tests/upstream.json"
-    ]
-
-    @classmethod
-    def setUpTestData(cls):
-        GlobalComponentContact.objects.create(
-            component=models.GlobalComponent.objects.get(name='MySQL-python'),
-            role=ContactRole.objects.get(name='pm'),
-            contact=Person.objects.get(username='person1'))
-        GlobalComponentContact.objects.create(
-            component=models.GlobalComponent.objects.get(name='java'),
-            role=ContactRole.objects.get(name='qe_ack'),
-            contact=Maillist.objects.get(mail_name="maillist2"))
-
-    def setUp(self):
-        self.list_url = reverse('globalcomponentcontacts-list')
-
-    def test_list_global_component_contacts(self):
-        response = self.client.get(self.list_url)
-        self.assertEqual(response.status_code, status.HTTP_200_OK)
-        self.assertEqual(response.data.get('count'), 2)
-        results = response.data.get('results')
-        self.assertEqual(results[0]['role'], 'pm')
-        self.assertEqual(results[0]['contact']['email'], 'person1@test.com')
-
-        self.assertEqual(results[1]['role'], 'qe_ack')
-        self.assertEqual(results[1]['contact']['mail_name'], 'maillist2')
-
-    def test_retrieve_global_component_contacts(self):
-        response = self.client.get(reverse('globalcomponentcontacts-detail', args=[2]))
-        self.assertEqual(response.status_code, status.HTTP_200_OK)
-        self.assertEqual(response.data['role'], 'qe_ack')
-        self.assertEqual(response.data['contact']['mail_name'], 'maillist2')
-        self.assertEqual(response.data['contact']['email'], 'maillist2@test.com')
-
-    def test_destroy_global_component_contacts(self):
-        self.client.delete(reverse('globalcomponentcontacts-detail', args=[2]))
-        self.assertEqual(0, GlobalComponentContact.objects.filter(pk=2).count())
-
-    def test_filter_global_component_contacts(self):
-        response = self.client.get(self.list_url, {'role': 'pm'})
-        self.assertEqual(response.status_code, status.HTTP_200_OK)
-        self.assertEqual(response.data['count'], 1)
-
-        response = self.client.get(self.list_url, {'role': 'no_such_role'})
-        self.assertEqual(response.data['count'], 0)
-
-        response = self.client.get(self.list_url,
-                                   {'role': 'qe_ack', 'contact': 'maillist2'})
-        self.assertEqual(response.data['count'], 1)
-
-        # should not get anything
-        response = self.client.get(self.list_url,
-                                   {'role': 'qe_ack', 'contact': 'person1'})
-        self.assertEqual(response.data['count'], 0)
-
-        # should not get anything
-        response = self.client.get(self.list_url,
-                                   {'role': 'pm', 'contact': 'maillist2'})
-        self.assertEqual(response.data['count'], 0)
-
-        response = self.client.get(self.list_url, {'component': 'java'})
-        self.assertEqual(response.data['count'], 1)
-
-        response = self.client.get(self.list_url, {'component': 'no_component'})
-        self.assertEqual(response.data['count'], 0)
-
-    def test_create_global_component_contacts(self):
-        data = {'component': 'python', 'role': 'pm', 'contact': {'mail_name': 'maillist2'}}
-        response = self.client.post(self.list_url, data, format='json')
-        self.assertEqual(response.status_code, status.HTTP_201_CREATED)
-        self.assertEqual(3, GlobalComponentContact.objects.count())
-
-    def test_patch_global_component_contacts(self):
-        data = {"contact": {"username": "person2", "email": "person2@test.com"}}
-        response = self.client.patch(reverse('globalcomponentcontacts-detail', args=[2]),
-                                     data, format='json')
-        self.assertEqual(response.status_code, status.HTTP_200_OK)
-        response.data['contact'].pop('id')
-        self.assertEqual(response.data['contact'], data['contact'])
-        self.assertNumChanges([1])
-
-    def test_create_global_component_contacts_exceed_count_limit(self):
-        data = {'component': 'python', 'role': 'cc', 'contact': {'mail_name': 'maillist2'}}
-        response = self.client.post(self.list_url, data, format='json')
-        self.assertEqual(response.status_code, status.HTTP_201_CREATED)
-
-        data = {'component': 'python', 'role': 'cc', 'contact': {'mail_name': 'maillist1'}}
-        response = self.client.post(self.list_url, data, format='json')
-        self.assertEqual(response.status_code, status.HTTP_400_BAD_REQUEST)
-
-    def test_create_global_component_contacts_for_unlimited_role(self):
-        data = {'component': 'python', 'role': 'watcher', 'contact': {'mail_name': 'maillist2'}}
-        response = self.client.post(self.list_url, data, format='json')
-        self.assertEqual(response.status_code, status.HTTP_201_CREATED)
-
-        data = {'component': 'python', 'role': 'watcher', 'contact': {'mail_name': 'maillist1'}}
-        response = self.client.post(self.list_url, data, format='json')
-        self.assertEqual(response.status_code, status.HTTP_201_CREATED)
-
-        data = {'component': 'python', 'role': 'watcher',
-                'contact': {"username": "person1", "email": "person1@test.com"}}
-        response = self.client.post(self.list_url, data, format='json')
-        self.assertEqual(response.status_code, status.HTTP_201_CREATED)
-
-        data = {'component': 'python', 'role': 'watcher',
-                'contact': {"username": "person2", "email": "person2@test.com"}}
-        response = self.client.post(self.list_url, data, format='json')
-        self.assertEqual(response.status_code, status.HTTP_201_CREATED)
-
-    def test_create_global_component_contacts_for_role_limit_3(self):
-        data = {'component': 'python', 'role': 'allow_3_role', 'contact': {'mail_name': 'maillist2'}}
-        response = self.client.post(self.list_url, data, format='json')
-        self.assertEqual(response.status_code, status.HTTP_201_CREATED)
-
-        data = {'component': 'python', 'role': 'allow_3_role', 'contact': {'mail_name': 'maillist1'}}
-        response = self.client.post(self.list_url, data, format='json')
-        self.assertEqual(response.status_code, status.HTTP_201_CREATED)
-
-        data = {'component': 'python', 'role': 'allow_3_role',
-                'contact': {"username": "person1", "email": "person1@test.com"}}
-        response = self.client.post(self.list_url, data, format='json')
-        self.assertEqual(response.status_code, status.HTTP_201_CREATED)
-
-        data = {'component': 'python', 'role': 'allow_3_role',
-                'contact': {"username": "person2", "email": "person2@test.com"}}
-        response = self.client.post(self.list_url, data, format='json')
-        self.assertEqual(response.status_code, status.HTTP_400_BAD_REQUEST)
-
-    def test_patch_global_component_contact_exceed_count_limit(self):
-        data = {'component': 'python', 'role': 'cc', 'contact': {'mail_name': 'maillist2'}}
-        response = self.client.post(self.list_url, data, format='json')
-        self.assertEqual(response.status_code, status.HTTP_201_CREATED)
-        data = {'component': 'python', 'role': 'watcher', 'contact': {'mail_name': 'maillist2'}}
-        response = self.client.post(self.list_url, data, format='json')
-        self.assertEqual(response.status_code, status.HTTP_201_CREATED)
-        pk = response.data['id']
-        url = reverse('globalcomponentcontacts-detail', args=[pk])
-        data = {'role': 'cc'}
-        response = self.client.patch(url, data, format='json')
-        self.assertEqual(response.status_code, status.HTTP_400_BAD_REQUEST)
-
-    def test_patch_global_component_contacts_for_role_limit_3(self):
-        data = {'component': 'python', 'role': 'allow_3_role', 'contact': {'mail_name': 'maillist2'}}
-        response = self.client.post(self.list_url, data, format='json')
-        self.assertEqual(response.status_code, status.HTTP_201_CREATED)
-
-        data = {'component': 'python', 'role': 'allow_3_role', 'contact': {'mail_name': 'maillist1'}}
-        response = self.client.post(self.list_url, data, format='json')
-        self.assertEqual(response.status_code, status.HTTP_201_CREATED)
-
-        data = {'component': 'python', 'role': 'cc',
-                'contact': {"username": "person1", "email": "person1@test.com"}}
-        response = self.client.post(self.list_url, data, format='json')
-        pk_cc = response.data['id']
-        self.assertEqual(response.status_code, status.HTTP_201_CREATED)
-
-        data = {'component': 'python', 'role': 'watcher',
-                'contact': {"username": "person2", "email": "person2@test.com"}}
-        response = self.client.post(self.list_url, data, format='json')
-        pk_watcher = response.data['id']
-
-        self.assertEqual(response.status_code, status.HTTP_201_CREATED)
-
-        # fourth for allow_3_role
-        url = reverse('globalcomponentcontacts-detail', args=[pk_cc])
-        data = {'role': 'allow_3_role'}
-        response = self.client.patch(url, data, format='json')
-        self.assertEqual(response.status_code, status.HTTP_200_OK)
-
-        url = reverse('globalcomponentcontacts-detail', args=[pk_watcher])
-        data = {'role': 'allow_3_role'}
-        response = self.client.patch(url, data, format='json')
-        self.assertEqual(response.status_code, status.HTTP_400_BAD_REQUEST)
-
-        # remove one and patch again
-        response = self.client.delete(reverse('globalcomponentcontacts-detail', args=[pk_cc]))
-        self.assertEqual(response.status_code, status.HTTP_204_NO_CONTENT)
-
-        url = reverse('globalcomponentcontacts-detail', args=[pk_watcher])
-        data = {'role': 'allow_3_role'}
-        response = self.client.patch(url, data, format='json')
-        self.assertEqual(response.status_code, status.HTTP_200_OK)
-
-    def test_constraint_to_contact_role_count_limit_change(self):
-        data = {'component': 'python', 'role': 'allow_3_role', 'contact': {'mail_name': 'maillist2'}}
-        response = self.client.post(self.list_url, data, format='json')
-        self.assertEqual(response.status_code, status.HTTP_201_CREATED)
-
-        data = {'component': 'python', 'role': 'allow_3_role', 'contact': {'mail_name': 'maillist1'}}
-        response = self.client.post(self.list_url, data, format='json')
-        self.assertEqual(response.status_code, status.HTTP_201_CREATED)
-
-        data = {'component': 'python', 'role': 'allow_3_role',
-                'contact': {"username": "person1", "email": "person1@test.com"}}
-        response = self.client.post(self.list_url, data, format='json')
-        pk = response.data['id']
-        self.assertEqual(response.status_code, status.HTTP_201_CREATED)
-
-        contact_role_url = reverse('contactrole-detail', args=['allow_3_role'])
-        data = {'count_limit': '4'}
-        response = self.client.patch(contact_role_url, data, format='json')
-        self.assertEqual(response.status_code, status.HTTP_200_OK)
-
-        contact_role_url = reverse('contactrole-detail', args=['allow_3_role'])
-        data = {'count_limit': '2'}
-        response = self.client.patch(contact_role_url, data, format='json')
-        self.assertEqual(response.status_code, status.HTTP_400_BAD_REQUEST)
-
-        # remove one role contact and try again
-        response = self.client.delete(reverse('globalcomponentcontacts-detail', args=[pk]))
-        self.assertEqual(response.status_code, status.HTTP_204_NO_CONTENT)
-        data = {'count_limit': '2'}
-        response = self.client.patch(contact_role_url, data, format='json')
-        self.assertEqual(response.status_code, status.HTTP_200_OK)
-
-    def test_constraint_to_contact_role_count_limit_change_from_unlimited(self):
-        # Add 3 contacts for the role
-        data = {'component': 'python', 'role': 'allow_unlimited_role', 'contact': {'mail_name': 'maillist2'}}
-        response = self.client.post(self.list_url, data, format='json')
-        self.assertEqual(response.status_code, status.HTTP_201_CREATED)
-
-        data = {'component': 'python', 'role': 'allow_unlimited_role', 'contact': {'mail_name': 'maillist1'}}
-        response = self.client.post(self.list_url, data, format='json')
-        self.assertEqual(response.status_code, status.HTTP_201_CREATED)
-
-        data = {'component': 'python', 'role': 'allow_unlimited_role',
-                'contact': {"username": "person1", "email": "person1@test.com"}}
-        response = self.client.post(self.list_url, data, format='json')
-        self.assertEqual(response.status_code, status.HTTP_201_CREATED)
-
-        # should not change to 2
-        contact_role_url = reverse('contactrole-detail', args=['allow_unlimited_role'])
-        data = {'count_limit': '2'}
-        response = self.client.patch(contact_role_url, data, format='json')
-        self.assertEqual(response.status_code, status.HTTP_400_BAD_REQUEST)
-
-        # could change it to 3
-        contact_role_url = reverse('contactrole-detail', args=['allow_unlimited_role'])
-        data = {'count_limit': '3'}
-        response = self.client.patch(contact_role_url, data, format='json')
-        self.assertEqual(response.status_code, status.HTTP_200_OK)
-
-    def test_constraint_to_contact_role_count_limit_change_for_different_roles(self):
-        data = {'component': 'python', 'role': 'allow_3_role', 'contact': {'mail_name': 'maillist2'}}
-        response = self.client.post(self.list_url, data, format='json')
-        self.assertEqual(response.status_code, status.HTTP_201_CREATED)
-
-        data = {'component': 'python', 'role': 'allow_3_role', 'contact': {'mail_name': 'maillist1'}}
-        response = self.client.post(self.list_url, data, format='json')
-        self.assertEqual(response.status_code, status.HTTP_201_CREATED)
-
-        data = {'component': 'python', 'role': 'allow_3_role',
-                'contact': {"username": "person1", "email": "person1@test.com"}}
-        response = self.client.post(self.list_url, data, format='json')
-        self.assertEqual(response.status_code, status.HTTP_201_CREATED)
-
-        data = {'component': 'python', 'role': 'cc',
-                'contact': {"username": "person1", "email": "person1@test.com"}}
-        response = self.client.post(self.list_url, data, format='json')
-        self.assertEqual(response.status_code, status.HTTP_201_CREATED)
-
-        contact_role_url = reverse('contactrole-detail', args=['allow_3_role'])
-        data = {'count_limit': '2'}
-        response = self.client.patch(contact_role_url, data, format='json')
-        self.assertEqual(response.status_code, status.HTTP_400_BAD_REQUEST)
-
-        contact_role_url = reverse('contactrole-detail', args=['cc'])
-        data = {'count_limit': '2'}
-        response = self.client.patch(contact_role_url, data, format='json')
-        self.assertEqual(response.status_code, status.HTTP_200_OK)
-
-        contact_role_url = reverse('contactrole-detail', args=['cc'])
-        data = {'count_limit': '1'}
-        response = self.client.patch(contact_role_url, data, format='json')
-        self.assertEqual(response.status_code, status.HTTP_200_OK)
-
-
-class ReleaseComponentContactInfoRESTTestCase(TestCaseWithChangeSetMixin, APITestCase):
-    fixtures = [
-        "pdc/apps/component/fixtures/tests/global_component.json",
-        "pdc/apps/release/fixtures/tests/release.json",
-        "pdc/apps/component/fixtures/tests/release_component.json",
-        "pdc/apps/contact/fixtures/tests/contact_role.json",
-        "pdc/apps/contact/fixtures/tests/maillist.json",
-        "pdc/apps/contact/fixtures/tests/person.json",
-        "pdc/apps/component/fixtures/tests/upstream.json"
-    ]
-
-    @classmethod
-    def setUpTestData(cls):
-        ReleaseComponentContact.objects.create(
-            component=models.ReleaseComponent.objects.get(name='MySQL-python'),
-            role=ContactRole.objects.get(name='pm'),
-            contact=Person.objects.get(username='person1'))
-        ReleaseComponentContact.objects.create(
-            component=models.ReleaseComponent.objects.get(name='python27'),
-            role=ContactRole.objects.get(name='qe_ack'),
-            contact=Maillist.objects.get(mail_name='maillist2'))
-
-    def setUp(self):
-        self.list_url = reverse('releasecomponentcontacts-list')
-
-    def test_list_release_component_contacts(self):
-        response = self.client.get(self.list_url)
-        self.assertEqual(response.status_code, status.HTTP_200_OK)
-        self.assertEqual(response.data.get('count'), 2)
-        results = response.data.get('results')
-        for result in results:
-            if result['id'] == 1:
-                self.assertEqual(result['role'], 'pm')
-                self.assertEqual(result['contact']['email'], 'person1@test.com')
-            else:
-                self.assertEqual(result['role'], 'qe_ack')
-                self.assertEqual(result['contact']['mail_name'], 'maillist2')
-
-    def test_retrieve_release_component_contacts(self):
-        response = self.client.get(reverse('releasecomponentcontacts-detail', args=[2]))
-        self.assertEqual(response.status_code, status.HTTP_200_OK)
-        self.assertEqual(response.data['role'], 'qe_ack')
-        self.assertEqual(response.data['contact']['mail_name'], 'maillist2')
-        self.assertEqual(response.data['contact']['email'], 'maillist2@test.com')
-
-    def test_destroy_release_component_contact(self):
-        response = self.client.delete(reverse('releasecomponentcontacts-detail', args=[2]))
-        self.assertEqual(response.status_code, status.HTTP_204_NO_CONTENT)
-        self.assertEqual(0, ReleaseComponentContact.objects.filter(pk=2).count())
-
-    def test_filter_release_component_contacts(self):
-        response = self.client.get(self.list_url, {'role': 'pm'})
-        self.assertEqual(response.status_code, status.HTTP_200_OK)
-        self.assertEqual(response.data['count'], 1)
-
-        response = self.client.get(self.list_url, {'role': 'no_such_role'})
-        self.assertEqual(response.data['count'], 0)
-
-        response = self.client.get(self.list_url, {'role': 'qe_ack', 'contact': 'maillist2'})
-        self.assertEqual(response.data['count'], 1)
-
-        # should not get anything
-        response = self.client.get(self.list_url, {'role': 'qe_ack', 'contact': 'person1'})
-        self.assertEqual(response.data['count'], 0)
-
-        # should not get anything
-        response = self.client.get(self.list_url, {'role': 'pm', 'contact': 'maillist2'})
-        self.assertEqual(response.data['count'], 0)
-
-        response = self.client.get(self.list_url, {'component': 'python27'})
-        self.assertEqual(response.data['count'], 1)
-
-        response = self.client.get(self.list_url, {'component': 'missing'})
-        self.assertEqual(response.data['count'], 0)
-
-    def test_filter_by_global_component(self):
-        response = self.client.get(self.list_url, {'global_component': 'python'})
-        self.assertEqual(response.data['count'], 1)
-
-    def test_filter_by_email(self):
-        response = self.client.get(self.list_url, {'email': 'person1@test.com'})
-        self.assertEqual(response.data['count'], 1)
-
-        response = self.client.get(self.list_url, {'email': 'maillist2@test.com'})
-        self.assertEqual(response.data['count'], 1)
-
-        response = self.client.get(self.list_url,
-                                   {'email': ['maillist2@test.com', 'person1@test.com']})
-        self.assertEqual(response.data['count'], 2)
-
-        response = self.client.get(self.list_url, {'email': 'bad@test.com'})
-        self.assertEqual(response.data['count'], 0)
-
-    def test_create_release_component_contacts(self):
-        data = {'component': {'id': 2}, 'role': 'cc', 'contact': {'mail_name': 'maillist2'}}
-        response = self.client.post(self.list_url, data, format='json')
-        self.assertEqual(response.status_code, status.HTTP_201_CREATED)
-        self.assertEqual(3, ReleaseComponentContact.objects.count())
-
-    def test_patch_release_component_contacts(self):
-        url = reverse('releasecomponentcontacts-detail', args=[2])
-        data = {"contact": {"username": "person2", "email": "person2@test.com"}}
-        response = self.client.patch(url, data, format='json')
-        self.assertEqual(response.status_code, status.HTTP_200_OK)
-        response.data['contact'].pop('id')
-        self.assertEqual(response.data['contact'], data['contact'])
-        self.assertNumChanges([1])
-
-    def test_create_release_component_contacts_exceed_count_limit(self):
-        data = {'component': {'id': 2}, 'role': 'cc', 'contact': {'mail_name': 'maillist2'}}
-        response = self.client.post(self.list_url, data, format='json')
-        self.assertEqual(response.status_code, status.HTTP_201_CREATED)
-
-        data = {'component': {'id': 2}, 'role': 'cc', 'contact': {'mail_name': 'maillist1'}}
-        response = self.client.post(self.list_url, data, format='json')
-        self.assertEqual(response.status_code, status.HTTP_400_BAD_REQUEST)
-
-    def test_create_release_component_contacts_for_unlimited_role(self):
-        data = {'component': {'id': 2}, 'role': 'watcher', 'contact': {'mail_name': 'maillist2'}}
-        response = self.client.post(self.list_url, data, format='json')
-        self.assertEqual(response.status_code, status.HTTP_201_CREATED)
-
-        data = {'component': {'id': 2}, 'role': 'watcher', 'contact': {'mail_name': 'maillist1'}}
-        response = self.client.post(self.list_url, data, format='json')
-        self.assertEqual(response.status_code, status.HTTP_201_CREATED)
-
-        data = {'component': {'id': 2}, 'role': 'watcher',
-                'contact': {"username": "person1", "email": "person1@test.com"}}
-        response = self.client.post(self.list_url, data, format='json')
-        self.assertEqual(response.status_code, status.HTTP_201_CREATED)
-
-        data = {'component': {'id': 2}, 'role': 'watcher',
-                'contact': {"username": "person2", "email": "person2@test.com"}}
-        response = self.client.post(self.list_url, data, format='json')
-        self.assertEqual(response.status_code, status.HTTP_201_CREATED)
-
-    def test_create_release_component_contacts_for_role_limit_3(self):
-        data = {'component': {'id': 2}, 'role': 'allow_3_role', 'contact': {'mail_name': 'maillist2'}}
-        response = self.client.post(self.list_url, data, format='json')
-        self.assertEqual(response.status_code, status.HTTP_201_CREATED)
-
-        data = {'component': {'id': 2}, 'role': 'allow_3_role', 'contact': {'mail_name': 'maillist1'}}
-        response = self.client.post(self.list_url, data, format='json')
-        self.assertEqual(response.status_code, status.HTTP_201_CREATED)
-
-        data = {'component': {'id': 2}, 'role': 'allow_3_role',
-                'contact': {"username": "person1", "email": "person1@test.com"}}
-        response = self.client.post(self.list_url, data, format='json')
-        self.assertEqual(response.status_code, status.HTTP_201_CREATED)
-
-        data = {'component': {'id': 2}, 'role': 'allow_3_role',
-                'contact': {"username": "person2", "email": "person2@test.com"}}
-        response = self.client.post(self.list_url, data, format='json')
-        self.assertEqual(response.status_code, status.HTTP_400_BAD_REQUEST)
-
-    def test_patch_release_component_contact_exceed_count_limit(self):
-        data = {'component': {'id': 2}, 'role': 'cc', 'contact': {'mail_name': 'maillist2'}}
-        response = self.client.post(self.list_url, data, format='json')
-        self.assertEqual(response.status_code, status.HTTP_201_CREATED)
-        data = {'component': {'id': 2}, 'role': 'watcher', 'contact': {'mail_name': 'maillist2'}}
-        response = self.client.post(self.list_url, data, format='json')
-        self.assertEqual(response.status_code, status.HTTP_201_CREATED)
-        pk = response.data['id']
-        url = reverse('releasecomponentcontacts-detail', args=[pk])
-        data = {'role': 'cc'}
-        response = self.client.patch(url, data, format='json')
-        self.assertEqual(response.status_code, status.HTTP_400_BAD_REQUEST)
-
-    def test_patch_release_component_contacts_for_role_limit_3(self):
-        data = {'component': {'id': 2}, 'role': 'allow_3_role', 'contact': {'mail_name': 'maillist2'}}
-        response = self.client.post(self.list_url, data, format='json')
-        self.assertEqual(response.status_code, status.HTTP_201_CREATED)
-
-        data = {'component': {'id': 2}, 'role': 'allow_3_role', 'contact': {'mail_name': 'maillist1'}}
-        response = self.client.post(self.list_url, data, format='json')
-        self.assertEqual(response.status_code, status.HTTP_201_CREATED)
-
-        data = {'component': {'id': 2}, 'role': 'cc',
-                'contact': {"username": "person1", "email": "person1@test.com"}}
-        response = self.client.post(self.list_url, data, format='json')
-        pk_cc = response.data['id']
-        self.assertEqual(response.status_code, status.HTTP_201_CREATED)
-
-        data = {'component': {'id': 2}, 'role': 'watcher',
-                'contact': {"username": "person2", "email": "person2@test.com"}}
-        response = self.client.post(self.list_url, data, format='json')
-        pk_watcher = response.data['id']
-
-        self.assertEqual(response.status_code, status.HTTP_201_CREATED)
-
-        # fourth for allow_3_role
-        url = reverse('releasecomponentcontacts-detail', args=[pk_cc])
-        data = {'role': 'allow_3_role'}
-        response = self.client.patch(url, data, format='json')
-        self.assertEqual(response.status_code, status.HTTP_200_OK)
-
-        url = reverse('releasecomponentcontacts-detail', args=[pk_watcher])
-        data = {'role': 'allow_3_role'}
-        response = self.client.patch(url, data, format='json')
-        self.assertEqual(response.status_code, status.HTTP_400_BAD_REQUEST)
-
-        # remove one and patch again
-        response = self.client.delete(reverse('releasecomponentcontacts-detail', args=[pk_cc]))
-        self.assertEqual(response.status_code, status.HTTP_204_NO_CONTENT)
-
-        url = reverse('releasecomponentcontacts-detail', args=[pk_watcher])
-        data = {'role': 'allow_3_role'}
-        response = self.client.patch(url, data, format='json')
-        self.assertEqual(response.status_code, status.HTTP_200_OK)
-
-    def test_constraint_to_contact_role_count_limit_change(self):
-        data = {'component': {'id': 2}, 'role': 'allow_3_role', 'contact': {'mail_name': 'maillist2'}}
-        response = self.client.post(self.list_url, data, format='json')
-        self.assertEqual(response.status_code, status.HTTP_201_CREATED)
-
-        data = {'component': {'id': 2}, 'role': 'allow_3_role', 'contact': {'mail_name': 'maillist1'}}
-        response = self.client.post(self.list_url, data, format='json')
-        self.assertEqual(response.status_code, status.HTTP_201_CREATED)
-
-        data = {'component': {'id': 2}, 'role': 'allow_3_role',
-                'contact': {"username": "person1", "email": "person1@test.com"}}
-        response = self.client.post(self.list_url, data, format='json')
-        pk = response.data['id']
-        self.assertEqual(response.status_code, status.HTTP_201_CREATED)
-
-        contact_role_url = reverse('contactrole-detail', args=['allow_3_role'])
-        data = {'count_limit': '4'}
-        response = self.client.patch(contact_role_url, data, format='json')
-        self.assertEqual(response.status_code, status.HTTP_200_OK)
-
-        contact_role_url = reverse('contactrole-detail', args=['allow_3_role'])
-        data = {'count_limit': '2'}
-        response = self.client.patch(contact_role_url, data, format='json')
-        self.assertEqual(response.status_code, status.HTTP_400_BAD_REQUEST)
-
-        # remove one role contact and try again
-        response = self.client.delete(reverse('releasecomponentcontacts-detail', args=[pk]))
-        self.assertEqual(response.status_code, status.HTTP_204_NO_CONTENT)
-        data = {'count_limit': '2'}
-        response = self.client.patch(contact_role_url, data, format='json')
-        self.assertEqual(response.status_code, status.HTTP_200_OK)
-
-    def test_constraint_to_contact_role_count_limit_change_for_different_roles(self):
-        data = {'component': {'id': 2}, 'role': 'allow_3_role', 'contact': {'mail_name': 'maillist2'}}
-        response = self.client.post(self.list_url, data, format='json')
-        self.assertEqual(response.status_code, status.HTTP_201_CREATED)
-
-        data = {'component': {'id': 2}, 'role': 'allow_3_role', 'contact': {'mail_name': 'maillist1'}}
-        response = self.client.post(self.list_url, data, format='json')
-        self.assertEqual(response.status_code, status.HTTP_201_CREATED)
-
-        data = {'component': {'id': 2}, 'role': 'allow_3_role',
-                'contact': {"username": "person1", "email": "person1@test.com"}}
-        response = self.client.post(self.list_url, data, format='json')
-        self.assertEqual(response.status_code, status.HTTP_201_CREATED)
-
-        data = {'component': {'id': 2}, 'role': 'cc',
-                'contact': {"username": "person1", "email": "person1@test.com"}}
-        response = self.client.post(self.list_url, data, format='json')
-        self.assertEqual(response.status_code, status.HTTP_201_CREATED)
-
-        contact_role_url = reverse('contactrole-detail', args=['allow_3_role'])
-        data = {'count_limit': '2'}
-        response = self.client.patch(contact_role_url, data, format='json')
-        self.assertEqual(response.status_code, status.HTTP_400_BAD_REQUEST)
-
-        contact_role_url = reverse('contactrole-detail', args=['cc'])
-        data = {'count_limit': '2'}
-        response = self.client.patch(contact_role_url, data, format='json')
-        self.assertEqual(response.status_code, status.HTTP_200_OK)
-
-        contact_role_url = reverse('contactrole-detail', args=['cc'])
-        data = {'count_limit': '1'}
-        response = self.client.patch(contact_role_url, data, format='json')
-        self.assertEqual(response.status_code, status.HTTP_200_OK)
-=======
-        self.assertEqual(response.status_code, status.HTTP_404_NOT_FOUND)
->>>>>>> 48ee8254
+        self.assertEqual(response.status_code, status.HTTP_404_NOT_FOUND)