%{!?python_sitelib: %global python_sitelib %(%{__python} -c "from distutils.sysconfig import get_python_lib; print(get_python_lib())")}

%define srcname pdc

<<<<<<< HEAD
Name:           python-%{srcname}
Version:        0.3.rc
Release:        2%{?dist}
Summary:        Red Hat Product Definition Center
=======
Name:           %{srcname}-server
Version:        0.1.0
Release:        1%{?dist}
Summary:        Product Definition Center
>>>>>>> 48ee8254
Group:          Development/Libraries
License:        MIT
URL:            https://github.com/release-engineering/product-definition-center
Source0:        %{name}-%{version}.tar.gz
BuildArch:      noarch
BuildRequires:  python-setuptools
BuildRequires:  python-sphinx
Requires:       Django >= 1.8.1
Requires:       django-rest-framework >= 3.1
Requires:       django-rest-framework < 3.2
Requires:       django-mptt >= 0.7.1
Requires:       kobo >= 0.4.2
Requires:       kobo-django
Requires:       kobo-rpmlib
Requires:       koji
Requires:       patternfly1
Requires:       productmd
Requires:       python-django-filter >= 0.9.2
Requires:       python-ldap
Requires:       python-markdown
Requires:       python-mock
Requires:       python-psycopg2
Requires:       python-django-cors-headers

%description
The Product Definition Center, at its core, is a database that defines every Red Hat products, and their relationships with several important entities.
This package contains server part of Product Definition Center (PDC)

%prep
%setup -q -n %{name}-%{version}

%build
make -C docs/ html

%install
rm -rf %{buildroot}
%{__python} setup.py install -O1 --root=%{buildroot}


mkdir -p %{buildroot}/%{_datadir}/%{srcname}/static
mkdir -p %{buildroot}%{_defaultdocdir}/%{srcname}
cp pdc/settings_local.py.dist %{buildroot}/%{python_sitelib}/%{srcname}
cp -R docs %{buildroot}%{_defaultdocdir}/%{srcname}
cp manage.py %{buildroot}/%{python_sitelib}/%{srcname}


# don't need egg info
for egg_info in $(find %{buildroot}/%{python_sitelib} -type d -name '*.egg-info'); do
  rm -rf $egg_info
done

# Install apache config for the app:
install -m 0644 -D -p conf/pdc-httpd.conf.sample %{buildroot}%{_defaultdocdir}/pdc/pdc.conf.sample

# only remove static dir when it's a uninstallation
# $1 == 0: uninstallation
# $1 == 1: upgrade
%preun
if [ "$1" = 0 ]; then
  rm -rf %{_datadir}/%{srcname}/static
fi


%files
%defattr(-,root,apache,-)
%{_defaultdocdir}/pdc
%{python_sitelib}/%{srcname}
%{python_sitelib}/contrib
%exclude %{python_sitelib}/%{srcname}/conf
%{_datadir}/%{srcname}


%changelog
* Wed Dec 16 2015 Cheng Yu <ycheng@redhat.com> 0.3.rc-2
- Fix the bug that when role count original value is unlimited, no constraint.
  (ycheng@redhat.com)

* Fri Dec 04 2015 Xiangyang Chu <xchu@redhat.com> 0.3.rc-1
- Bump Version to '0.3.rc'. (xchu@redhat.com)
- Remove compose/package api. (xchu@redhat.com)
- Specify Accept instead of Content-Type in curl examples. (rbean@redhat.com)
- Use single string field for user names. (ycheng@redhat.com)
- Add new endpoint API ComposeTree (chuzhang@redhat.com)
- Create script that can create release-components from compose information
  (ycheng@redhat.com)
- Remove pdc_client since pdc-client repo created. (xchu@redhat.com)
* Fri Sep 11 2015 Xiangyang Chu <xychu2008@gmail.com> 0.1.0-1
- new package built with tito

* Thu Aug 27 2015 Xiangyang Chu <xchu@redhat.com> 0.1.0-1
- Use release tagger. (xchu@redhat.com)
- init spec for copr build<|MERGE_RESOLUTION|>--- conflicted
+++ resolved
@@ -2,17 +2,10 @@
 
 %define srcname pdc
 
-<<<<<<< HEAD
 Name:           python-%{srcname}
 Version:        0.3.rc
 Release:        2%{?dist}
-Summary:        Red Hat Product Definition Center
-=======
-Name:           %{srcname}-server
-Version:        0.1.0
-Release:        1%{?dist}
 Summary:        Product Definition Center
->>>>>>> 48ee8254
 Group:          Development/Libraries
 License:        MIT
 URL:            https://github.com/release-engineering/product-definition-center
